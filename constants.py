--- conflicted
+++ resolved
@@ -3,11 +3,8 @@
 import os
 
 # Application version
-<<<<<<< HEAD
+
 VERSION = "1.11.0"
-=======
-VERSION = "1.10.0"
->>>>>>> 10a6ad7d
 
 # File and directory paths
 CSV_FILE = "task_log.csv"
